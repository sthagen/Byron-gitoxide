--- conflicted
+++ resolved
@@ -52,18 +52,11 @@
 required-features = ["async-client"]
 
 [dependencies]
-<<<<<<< HEAD
-git-features = { version = "^0.23.1", path = "../git-features" }
-git-url = { version = "^0.10.1", path = "../git-url" }
-git-sec = { version = "^0.4.2", path = "../git-sec" }
-git-packetline = { version = "^0.13.1", path = "../git-packetline" }
-git-credentials = { version = "^0.6.1", path = "../git-credentials", optional = true }
-=======
 git-features = { version = "^0.24.0", path = "../git-features" }
 git-url = { version = "^0.11.0", path = "../git-url" }
 git-sec = { version = "^0.5.0", path = "../git-sec" }
 git-packetline = { version = "^0.14.0", path = "../git-packetline" }
->>>>>>> 0abab7da
+git-credentials = { version = "^0.7.0", path = "../git-credentials", optional = true }
 
 serde = { version = "1.0.114", optional = true, default-features = false, features = ["std", "derive"]}
 bstr = { version = "1.0.1", default-features = false, features = ["std"] }
