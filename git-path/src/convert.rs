--- conflicted
+++ resolved
@@ -1,8 +1,3 @@
-<<<<<<< HEAD
-use std::iter::FromIterator;
-
-=======
->>>>>>> 3f712461
 use std::{
     borrow::Cow,
     ffi::OsStr,
